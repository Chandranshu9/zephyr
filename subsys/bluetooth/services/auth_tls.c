/**
 *  @file  BLE Authentication using DTLS
 *
 *  @brief  DTLS authentication code using Mbed DTLS
 *
 */

#include <zephyr/types.h>
#include <stddef.h>
#include <string.h>
#include <errno.h>
#include <zephyr.h>
#include <init.h>


#include <bluetooth/bluetooth.h>
#include <bluetooth/hci.h>
#include <bluetooth/conn.h>
#include <bluetooth/uuid.h>
#include <bluetooth/gatt.h>
#include <bluetooth/l2cap.h>
#include <bluetooth/services/auth_svc.h>

#if defined(CONFIG_MBEDTLS)
#if !defined(CONFIG_MBEDTLS_CFG_FILE)
#include "mbedtls/config.h"
#else
#include CONFIG_MBEDTLS_CFG_FILE
#endif
#endif /* CONFIG_MBEDTLS_CFG_FILE */

#include <mbedtls/ctr_drbg.h>
#include <mbedtls/net_sockets.h>
#include <mbedtls/x509.h>
#include <mbedtls/x509_crt.h>
#include <mbedtls/ssl.h>
#include <mbedtls/ssl_cookie.h>
#include <mbedtls/error.h>
#include <mbedtls/debug.h>
#include <mbedtls/entropy.h>
#include <mbedtls/timing.h>

#define LOG_LEVEL CONFIG_BT_GATT_AUTHS_LOG_LEVEL
#include <logging/log.h>
LOG_MODULE_DECLARE(auth_svc, CONFIG_BT_GATT_AUTHS_LOG_LEVEL);

#include "auth_internal.h"


#define MAX_MBEDTLS_CONTEXT     5

#define TLS_FRAME_SIZE          256u

#define TLS_FRAME_SYNC_BITS     0xA590
#define TLS_FRAME_SYNC_MASK     0xFFF0
#define TLS_FRAME_BEGIN         0x01
#define TLS_FRAME_NEXT          0x02
#define TLS_FRAME_END           0x04

#pragma pack(push, 1)
struct auth_tls_frame {
    /* bits 15-4  are for frame sync, bits 3-0 are flags */
    uint16_t frame_hdr;  /// bytes to insure we're at a frame
    uint8_t frame_payload[TLS_FRAME_SIZE];  /* TODO: Create #define for this */
};
#pragma pack(pop)



/**
 * Keep list of internal structs which
 */

struct mbed_tls_context {
    bool in_use;

    //mbedtls_entropy_context entropy;  TODO: Investigate if needed
    mbedtls_ctr_drbg_context ctr_drbg;
    mbedtls_ssl_context ssl;
    mbedtls_ssl_config conf;
    mbedtls_x509_crt cacert;
    mbedtls_x509_crt device_cert;
    mbedtls_pk_context device_private_key;
    mbedtls_timing_delay_context timer;
};

static struct mbed_tls_context tlscontext[MAX_MBEDTLS_CONTEXT];


void auth_svc_internal_status_callback(struct authenticate_conn *auth_con , auth_status_t status);


/* ===================== local functions =========================== */


// return NULL if unable to get context
static struct mbed_tls_context *auth_get_mbedcontext(void)
{
    // use mutex lock to protect accessing list
    for(int cnt = 0; cnt < MAX_MBEDTLS_CONTEXT; cnt++) {

        if(!tlscontext[cnt].in_use) {
            tlscontext[cnt].in_use = true;
            return &tlscontext[cnt];
        }
    }

    return NULL;
}

static void auth_free_mbedcontext(struct mbed_tls_context *mbed_ctx)
{
    mbed_ctx->in_use = false;

    /* Free any MBed tls resources */
    mbedtls_x509_crt_free(&mbed_ctx->cacert);
    mbedtls_x509_crt_free(&mbed_ctx->device_cert);
    mbedtls_pk_free(&mbed_ctx->device_private_key);
    mbedtls_ssl_free(&mbed_ctx->ssl);
    mbedtls_ssl_config_free(&mbed_ctx->conf);
    mbedtls_ctr_drbg_free(&mbed_ctx->ctr_drbg);
    //mbedtls_entropy_free(&mbed_ctx->entropy);  TODO: Investigate if needed
}


static void auth_init_context(struct mbed_tls_context *mbed_ctx)
{
    mbedtls_ssl_init(&mbed_ctx->ssl);
    mbedtls_ssl_config_init(&mbed_ctx->conf);
    mbedtls_x509_crt_init(&mbed_ctx->cacert);
    mbedtls_x509_crt_init(&mbed_ctx->device_cert);
    mbedtls_pk_init(&mbed_ctx->device_private_key);

    //mbedtls_entropy_init(&mbed_ctx->entropy);  TODO: Investigate if needed.
    mbedtls_ctr_drbg_init(&mbed_ctx->ctr_drbg);
}


/**
 * Timer functions
 */
static unsigned long auth_tls_timing_get_timer( struct mbedtls_timing_hr_time *val, int reset )
{
    unsigned long delta;
    unsigned long *mssec = (unsigned long*) val;
    unsigned long cur_msg = k_uptime_get_32();

    if( reset )
    {
        *mssec = cur_msg;
        return ( 0 );
    }

    delta = cur_msg - *mssec;

    return ( delta );
}

/*
 * Set delays to watch
 */
static void auth_tls_timing_set_delay( void *data, uint32_t int_ms, uint32_t fin_ms )
{
    mbedtls_timing_delay_context *ctx = (mbedtls_timing_delay_context *) data;

    ctx->int_ms = int_ms;
    ctx->fin_ms = fin_ms;

    if( fin_ms != 0 )
        (void) auth_tls_timing_get_timer( &ctx->timer, 1 );
}

/*
 * Get number of delays expired
 */
static int auth_tls_timing_get_delay( void *data )
{
    mbedtls_timing_delay_context *ctx = (mbedtls_timing_delay_context *) data;
    unsigned long elapsed_ms;

    if( ctx->fin_ms == 0 )
        return( -1 );

    elapsed_ms = auth_tls_timing_get_timer( &ctx->timer, 0 );

    if( elapsed_ms >= ctx->fin_ms )
        return( 2 );

    if( elapsed_ms >= ctx->int_ms )
        return( 1 );

    return( 0 );
}

static int auth_tls_drbg_random(void *ctx, unsigned char *rand_buf, size_t number)
{
    // TODO: Use sys_csrand_get() instead?
    sys_rand_get(rand_buf, number);

    return 0;
}


/**
 * Mbed debug levels:   0 No debug
                        1 Error
                        2 State change
                        3 Informational
                        4 Verbose

 * @param ctx
 * @param level
 * @param file
 * @param line
 * @param str
 */
static void auth_mbed_debug(void *ctx, int level, const char *file,
                            int line, const char *str)
{
    const char *p, *basename;

    /**
     * @brief   Need to define const string here vs. const char *fmt = "[%s:%d] %s"
     *          because the LOG_ERR(), LOG_* macros can't handle pointer.
     */
#define LOG_FMT  "[%s:%d] %s"

    (void)ctx;

    if (!file || !str) {
        return;
    }

    /* Extract basename from file */
    for (p = basename = file; *p != '\0'; p++) {
        if (*p == '/' || *p == '\\') {
            basename = p + 1;
        }
    }


    switch(level)
    {
        case 0:
        {
            LOG_ERR(LOG_FMT, log_strdup(basename), line, log_strdup(str));
            break;
        }

        case 1:
        {
            LOG_WRN(LOG_FMT, log_strdup(basename), line, log_strdup(str));
            break;
         }

        case 2:
         {
            LOG_INF(LOG_FMT,  log_strdup(basename), line, log_strdup(str));
            break;
          }

        case 3:
        default:
         {
            LOG_DBG(LOG_FMT, log_strdup(basename), line, log_strdup(str));
            break;
         }
    }
    
}


/**
 * Mbed routine to send data, called by Mbed TLS library.
 *
 * @param ctx   Context pointer, pointer to struct authenticate_conn
 * @param buf   Buffer to send.
 * @param len   Number of bytes to send.
 *
 * @return  Number of bytes sent, else Mbed tls error.
 */
static int auth_mbedtls_tx(void *ctx, const uint8_t *buf, size_t len)
{
    struct authenticate_conn *auth_conn = (struct authenticate_conn *)ctx;
    int frame_bytes;
    int payload_bytes;
    int send_count = 0;
    int tx_ret;
    struct auth_tls_frame frame;
    const uint16_t max_payload = MIN(sizeof(frame.frame_payload), auth_conn->payload_size);

    /* set frame header */
    frame.frame_hdr = TLS_FRAME_SYNC_BITS|TLS_FRAME_BEGIN;


    while (len > 0) {

        /* get the send count, leaving room for the frame header */
        payload_bytes = MIN(max_payload, len);
        frame_bytes = payload_bytes + sizeof(frame.frame_hdr);

        /* is this the last frame? */
        if((len - payload_bytes) == 0) {
            frame.frame_hdr = TLS_FRAME_SYNC_BITS|TLS_FRAME_END;
        }

        /* copy body */
        memcpy(frame.frame_payload, buf, payload_bytes);

#if defined(CONFIG_BT_GATT_CLIENT)
        /* send frame */
        tx_ret = auth_central_tx(auth_conn, (const uint8_t*)&frame, frame_bytes);
#else
        /* send frame */
        tx_ret = auth_periph_tx(auth_conn, (const uint8_t*)&frame, frame_bytes);
#endif

        if(tx_ret < 0) {
            LOG_ERR("Failed to send TLS frame, error: %d", tx_ret);
            return MBEDTLS_ERR_SSL_INTERNAL_ERROR;
        }

        /* verify all bytes were sent */
        if(tx_ret != frame_bytes) {
            LOG_ERR("Failed to to send all bytes, send: %d, requested: %d", tx_ret, frame_bytes);
            return MBEDTLS_ERR_SSL_INTERNAL_ERROR;
        }

        /* set next flags */
        frame.frame_hdr = TLS_FRAME_SYNC_BITS|TLS_FRAME_NEXT;

        len -= payload_bytes;
        buf += payload_bytes;
        send_count += payload_bytes;
    }

    return send_count;
}


/**
 *  MBed TLS receive function, called by the MBed library to receive data.
 *
 * @param ctx      Context pointer, pointer to struct authenticate_conn
 * @param buffer   Buffer to copy received bytes.
 * @param len      Byte sizeof buffer.
 *
 * @return         Number of bytes copied into the buffer or MBED error.
 */
static int auth_mbedtls_rx(void *ctx, uint8_t *buffer, size_t len)
{
    struct authenticate_conn *auth_conn = (struct authenticate_conn *)ctx;
    bool last_frame = false;
    bool first_frame = true;
    int rx_bytes;
    int receive_cnt = 0;
    struct auth_tls_frame frame;

    while(!last_frame && len != 0U) {

        rx_bytes = MIN(sizeof(frame.frame_payload), len) + sizeof(frame.frame_hdr);

#if defined(CONFIG_BT_GATT_CLIENT)
        rx_bytes = auth_central_rx(auth_conn, (uint8_t*)&frame, rx_bytes);
#else
        rx_bytes = auth_periph_rx(auth_conn, (uint8_t*)&frame, rx_bytes);
#endif

        /* check for error */
        if(rx_bytes < 0) {
            LOG_ERR("Failed to receive TLS frame, error: %d", rx_bytes);

            if(rx_bytes == -EAGAIN) {
                return MBEDTLS_ERR_SSL_TIMEOUT;
            }

            return MBEDTLS_ERR_SSL_INTERNAL_ERROR;
        }

        /* check for start flag */
        if(first_frame) {
            first_frame = false;
            if(!(frame.frame_hdr & TLS_FRAME_BEGIN)) {
                LOG_ERR("Missing beginning frame");
                return MBEDTLS_ERR_SSL_INTERNAL_ERROR;
            }
        }

        /* check frame sync bytes */
        if((frame.frame_hdr & TLS_FRAME_SYNC_MASK) != TLS_FRAME_SYNC_BITS) {
            LOG_ERR("Invalid frame.");
            return MBEDTLS_ERR_SSL_INTERNAL_ERROR;
        }

        /* Subtract out frame header */
        rx_bytes -= sizeof(frame.frame_hdr);

        /* sanity check, if zero or negative */
        if(rx_bytes <= 0) {
            LOG_ERR("Empty frame!!");
            return receive_cnt;
        }

        /* copy payload bytes */
        memcpy(buffer, frame.frame_payload, rx_bytes);

        len -= rx_bytes;
        receive_cnt += rx_bytes;
        buffer += rx_bytes;

        /* Is this the last frame? */
        if(frame.frame_hdr & TLS_FRAME_END) {
            last_frame = true;
        }
    }

    if(len == 0U && !last_frame) {
        LOG_ERR("Receive buffer from Mbed not large enough.");
        return MBEDTLS_ERR_SSL_BUFFER_TOO_SMALL;
    }

    return receive_cnt;
}


/* ================= external/internal funcs ==================== */
/**
 * @see auth_internal.h
 *
 */
int auth_init_dtls_method(struct authenticate_conn *auth_conn)
{
    struct mbed_tls_context *mbed_ctx;
    int ret;

    LOG_DBG("Initializing Mbed");

    // set conext pointer
    mbed_ctx = auth_get_mbedcontext();

    if(mbed_ctx == NULL)
    {
        LOG_ERR("Unable to allocate Mbed TLS context.");
        return AUTH_ERROR_NO_RESOURCE;
    }

    if(auth_conn->cert_cont == NULL) {
        LOG_ERR("Device certs not set.");
        return AUTH_ERROR_INVALID_PARAM;
    }

    /* Init mbed context */
    auth_init_context(mbed_ctx);

    /* Save MBED tls context as internal object. The intent of using a void
     * 'internal_obj' is to provide a var in the struct authentication_conn to
     * store different authentication methods.  Instead of Mbed, it maybe a
     * Challenge-Response.*/
    auth_conn->internal_obj = mbed_ctx;

    int endpoint = auth_conn->is_central ? MBEDTLS_SSL_IS_CLIENT : MBEDTLS_SSL_IS_SERVER;

    mbedtls_ssl_config_defaults( &mbed_ctx->conf,
                               endpoint,
                               MBEDTLS_SSL_TRANSPORT_DATAGRAM,
                               MBEDTLS_SSL_PRESET_DEFAULT);


    /* set the lower layer transport functions */
    mbedtls_ssl_set_bio( &mbed_ctx->ssl, auth_conn, auth_mbedtls_tx, auth_mbedtls_rx, NULL);

    /* set max record len */
    mbedtls_ssl_conf_max_frag_len(&mbed_ctx->conf, MBEDTLS_SSL_MAX_FRAG_LEN_512);

    /* Set the DTLS time out */
    /* TODO: Make these KConfig vars */
    mbedtls_ssl_conf_handshake_timeout(&mbed_ctx->conf, 2000u, 15000u);

    /* OPTIONAL is usually a bad choice for security, but makes interop easier
     * in this simplified example, in which the ca chain is hardcoded.
     * Production code should set a proper ca chain and use REQUIRED. */
    mbedtls_ssl_conf_authmode(&mbed_ctx->conf, MBEDTLS_SSL_VERIFY_REQUIRED);

    ret = mbedtls_pk_parse_key(&mbed_ctx->device_private_key, auth_conn->cert_cont->device_cert->private_key,
                               auth_conn->cert_cont->device_cert->key_len, NULL, 0);

    if(ret) {
        auth_free_mbedcontext(mbed_ctx);
        LOG_ERR("Failed to parse device private key, error: 0x%x", ret);
        return AUTH_ERROR_DTLS_INIT_FAILED;
    }

    /**
     * @brief Setup device certs, the CA chain followed by the end device cert.
     */
    if(auth_conn->cert_cont->num_ca_certs == 0u) {
        /* log a warning, this maybe intentional */
        LOG_WRN("No CA certs.");
    }

    for(uint8_t cnt = 0; cnt < auth_conn->cert_cont->num_ca_certs; cnt++) {
        /* Check if this is a device cert */
        if(auth_conn->cert_cont->ca_certs[cnt].cert_type == AUTH_CERT_END_DEVICE) {
            LOG_WRN("End-Device cert being used as CA cert.");
        }

        /* Parse and set the CA certs */
        ret = mbedtls_x509_crt_parse(&mbed_ctx->cacert, auth_conn->cert_cont->ca_certs[cnt].cert_data,
                                     auth_conn->cert_cont->ca_certs[cnt].cert_len);

        if(ret) {
            auth_free_mbedcontext(mbed_ctx);
            LOG_ERR("Failed to parse CA cert, error: 0x%x", ret);
            return AUTH_ERROR_DTLS_INIT_FAILED;
        }
    }

    /* set CA certs into context */
    mbedtls_ssl_conf_ca_chain(&mbed_ctx->conf, &mbed_ctx->cacert, NULL);

    /* Parse and set the device cert */
    ret = mbedtls_ssl_conf_own_cert(&mbed_ctx->conf, &mbed_ctx->device_cert, &mbed_ctx->device_private_key);

    if(ret) {
        auth_free_mbedcontext(mbed_ctx);
        LOG_ERR("Failed to set device cert and key, error: 0x%x", ret);
        return AUTH_ERROR_DTLS_INIT_FAILED;
    }


    /* setup call to Zephyr random API */
    mbedtls_ssl_conf_rng( &mbed_ctx->conf, auth_tls_drbg_random, &mbed_ctx->ctr_drbg );
    mbedtls_ssl_conf_dbg( &mbed_ctx->conf, auth_mbed_debug, auth_conn);

#if defined(MBEDTLS_DEBUG_C)
    mbedtls_debug_set_threshold(3); // Should be KConfig option
#endif

    ret = mbedtls_ssl_setup(&mbed_ctx->ssl, &mbed_ctx->conf);

    if(ret) {
        auth_free_mbedcontext(mbed_ctx);
        LOG_ERR( "mbedtls_ssl_setup returned %d", ret );
        return AUTH_ERROR_DTLS_INIT_FAILED;
    }

    /* Setup timers */
    mbedtls_ssl_set_timer_cb(&mbed_ctx->ssl, &mbed_ctx->timer, auth_tls_timing_set_delay,
                             auth_tls_timing_get_delay );


    return AUTH_SUCCESS;
}


/**
 * If performing a DLTS handshake
 * @param arg1
 * @param arg2
 * @param arg3
 */
void auth_dtls_thead(void *arg1, void *arg2, void *arg3) {
    struct authenticate_conn *auth_conn = (struct authenticate_conn *) arg1;
    struct mbed_tls_context *mbed_ctx = (struct mbed_tls_context *) auth_conn->internal_obj;


    /**
     * For the peripheral (server) we can start the handshake, the code will continue to
     * read looking for a "Client Hello".  So we'll just stay at the  MBEDTLS_SSL_CLIENT_HELLO
     * state until the central sends the "Client Hello"
     *
     * For the central (client), a client hello will be sent immediately.
     */

<<<<<<< HEAD
    if (!auth_conn->is_central) {

        int bytecount = auth_svc_buffer_bytecount_wait(&auth_conn->rx_buf, 15000u);

        if(bytecount <= 0) {
            LOG_ERR("Peripheral did not receive initial Client Hello, error: %d", bytecount);
            return;
        }

        LOG_DBG("Peripheral received initial Client Hello from central.");
    }

=======
    /*  Check if th payload size has been set*/
    if(auth_conn->payload_size == 0U) {
        auth_conn->payload_size = bt_gatt_get_mtu(auth_conn->conn) - BLE_LINK_HEADER_BYTES;
    }

    /* Set the max MTU for DTLS */
    mbedtls_ssl_set_mtu(&mbed_ctx->ssl, auth_conn->payload_size);

>>>>>>> 81514e3b
    int ret = 0;
    // start
    do {
        // do handshake step
        ret = mbedtls_ssl_handshake( &mbed_ctx->ssl );

// DAG DEBUG BEG
    LOG_ERR("** ret is: 0x%x", ret);
// DAG DEBUG END

        // check return and post status
        //auth_internal_status_callback(struct authenticate_conn *auth_con , auth_status_t status)

        // Check if we should cancel
        // if(auth_conn->cancel)
        // {
        //    set status to cancel
        //    break;
        // }

    } while( ret == MBEDTLS_ERR_SSL_WANT_READ ||
             ret == MBEDTLS_ERR_SSL_WANT_WRITE );

    // final status
    //      AUTH_CANCELED,
    //     AUTH_FAILED,
    //     AUTH_SUCCESSFUL
    //auth_internal_status_callback(struct authenticate_conn *auth_con , auth_status_t status)

    return;
}
<|MERGE_RESOLUTION|>--- conflicted
+++ resolved
@@ -572,7 +572,6 @@
      * For the central (client), a client hello will be sent immediately.
      */
 
-<<<<<<< HEAD
     if (!auth_conn->is_central) {
 
         int bytecount = auth_svc_buffer_bytecount_wait(&auth_conn->rx_buf, 15000u);
@@ -585,7 +584,6 @@
         LOG_DBG("Peripheral received initial Client Hello from central.");
     }
 
-=======
     /*  Check if th payload size has been set*/
     if(auth_conn->payload_size == 0U) {
         auth_conn->payload_size = bt_gatt_get_mtu(auth_conn->conn) - BLE_LINK_HEADER_BYTES;
@@ -594,7 +592,7 @@
     /* Set the max MTU for DTLS */
     mbedtls_ssl_set_mtu(&mbed_ctx->ssl, auth_conn->payload_size);
 
->>>>>>> 81514e3b
+
     int ret = 0;
     // start
     do {
